import numpy as np
import tqdm
import pandas as pd
<<<<<<< HEAD
from .setuplog import SetupLog
=======
from .distaz import DistAZ
>>>>>>> a9a5c5c6
pd.options.mode.chained_assignment = None  # default='warn'

class SrcRec():
    """I/O for source <--> receiver file
    """
    def __init__(self, fname: str, src_only=False) -> None:
        """
        :param fname: Path to src_rec file
        :type fname: str
        :param src_only: Whether to read only source information, defaults to False
        :type src_only: bool, optional
        """

        self.src_only = src_only
        self.src_points = None
        self.rec_points = None
        self.fnames = [fname]
        self.log = SetupLog()

    def __repr__(self):
        return f"PyTomoATT SrcRec Object: \n\
                fnames={self.fnames}, \n\
                src_only={self.src_only}, \n\
                number of sources={self.src_points.shape[0]}, \n\
                number of receivers={self.rec_points.shape[0]}"

    @classmethod
    def read(cls, fname:str, dist_in_data=False, name_net_and_sta=False, **kwargs):
        """Read source <--> receiver file to pandas.DataFrame

        :param fname: Path to src_rec file
        :type fname: str
        :param dist_in_data: Whether distance is included in the src_rec file
        :type dist_in_data: bool
        :param name_net_and_sta: Whether to include network and station name in the src_rec file
        :type name_net_and_sta: bool
        :return: class of SrcRec
        :rtype: SrcRec
        """
        sr = cls(fname=fname, **kwargs)
        alldf = pd.read_table(fname, sep='\s+|\t', engine='python',
                              header=None, comment="#")

        last_col_src = 12
        # this is a source line if the last column is not NaN
        sr.src_points = alldf[pd.notna(alldf[last_col_src])]
        # add weight column if not included
        if sr.src_points.shape[1] == last_col_src+1:
            # add another column for weight
            sr.src_points.loc[:, last_col_src+1] = 1.0

        # src id dataframe
        sr.src_points.index = sr.src_points.iloc[:, 0]
        sr.src_points.index.name = 'src_index'

        # event datetime dataframe
        datedf = sr.src_points.loc[:, 1:6]
        type_dict = {
            1: int,
            2: int,
            3: int,
            4: int,
            5: int,
            6: float,
        }
        try:
            datedf = datedf.astype(type_dict)
        except:
            print("Error: please check the date format in the src_rec file")
            return sr.src_points
        dateseris = datedf.astype(str).apply(lambda x: '.'.join(x), axis=1).apply(
            pd.to_datetime, format='%Y.%m.%d.%H.%M.%S.%f')
        dateseris.name = 'origin_time'
        # event data dataframe
        src_data = sr.src_points.loc[:, 7:]
        src_data.columns = ['evla', 'evlo',
                            'evdp', 'mag', 'num_rec',
                            'event_id', 'weight']
        type_dict = {
            'evla': float,
            'evlo': float,
            'evdp': float,
            'mag': float,
            'num_rec': int,
            'event_id': str,
            'weight': float
        }
        try:
            src_data = src_data.astype(type_dict)
        except:
            sr.log.SrcReclog.error("please check the event data format in the src_rec file")
            return sr.src_points

        # concat all the 3 dataframes
        sr.src_points = pd.concat([dateseris, src_data], axis=1)

        # read receiver data if not src_only
        if not sr.src_only:
            # number of columns is 8 if distance is not included
            if not dist_in_data:
                last_col = 7
            else:
                last_col = 8

            if name_net_and_sta:
                last_col += 1

            # extract the rows if the last_col is not NaN and the 12th column is NaN
            sr.rec_points = alldf[(alldf[last_col].notna())
                                & (alldf[last_col_src].isna())].reset_index(drop=True)

            # add weight column if not included
            if sr.rec_points.loc[:, last_col+1].isna().all():
                sr.rec_points.loc[:, last_col+1] = 1.0

            # warning if weigh value is greater than 10
            if (sr.rec_points.loc[:, last_col+1] > 10).any():
                sr.log.SrcReclog.warning("""
at least one weight value is greater than 10.
Probably your src_rec file includes distance data.
In this case, please set dist_in_data=True and read again.""")

            # extract only the first part of columns (cut unnecessary columns)
            sr.rec_points = sr.rec_points.loc[:, :last_col+1]

            if name_net_and_sta == False:
                if not dist_in_data:
                    sr.rec_points.columns = [
                        'src_index', 'rec_index', 'staname',
                        'stla', 'stlo', 'stel', 'phase', 'tt', 'weight'
                    ]
                else:
                    sr.rec_points.columns = [
                        'src_index', 'rec_index', 'staname',
                        'stla', 'stlo', 'stel', 'phase', 'dist_deg', 'tt', 'weight'
                    ]
            else:
                if not dist_in_data:
                    sr.rec_points.columns = [
                        'src_index', 'rec_index', 'netname', 'staname',
                        'stla', 'stlo', 'stel', 'phase', 'tt', 'weight'
                    ]
                else:
                    sr.rec_points.columns = [
                        'src_index', 'rec_index', 'netname', 'staname',
                        'stla', 'stlo', 'stel', 'phase', 'dist_deg', 'tt', 'weight'
                    ]

                # concatenate network and station name with "_"
                sr.rec_points['staname'] = sr.rec_points['netname'] + '_' + sr.rec_points['staname']
                # drop network name column
                sr.rec_points.drop('netname', axis=1, inplace=True)

        return sr

    def write(self, fname='src_rec_file'):
        """Write sources and receivers to ASCII file for TomoATT

        :param fname: Path to the src_rec file, defaults to 'src_rec_file'
        :type fname: str, optional
        """
        with open(fname, 'w') as f:
            for idx, src in tqdm.tqdm(self.src_points.iterrows(),
                                      total=len(self.src_points)):
                time_lst = src['origin_time'].strftime('%Y_%m_%d_%H_%M_%S.%f').split('_')
                f.write('{:d} {} {} {} {} {} {} {:.4f} {:.4f} {:.4f} {:.4f} {} {} {:.4f}\n'.format(
                    idx, *time_lst, src['evla'], src['evlo'], src['evdp'],
                    src['mag'], src['num_rec'], src['event_id'], src['weight']
                ))
                if self.src_only:
                    continue
                rec_data = self.rec_points[self.rec_points['src_index']==idx]
                for _, rec in rec_data.iterrows():
                    f.write('   {:d} {:d} {} {:6.4f} {:6.4f} {:6.4f} {} {:6.4f} {:6.4f}\n'.format(
                        idx, rec['rec_index'], rec['staname'], rec['stla'],
                        rec['stlo'], rec['stel'], rec['phase'], rec['tt'], rec['weight']
                    ))

    def reset_index(self):
        """Reset index of source and receivers.
        """
        # reset src_index to be 0, 1, 2, ... for both src_points and rec_points
        self.rec_points['src_index'] = self.rec_points['src_index'].map(
            dict(zip(self.src_points.index, np.arange(len(self.src_points)))))
        self.src_points.index = np.arange(len(self.src_points))
        self.src_points.index.name = 'src_index'

        # reset rec_index to be 0, 1, 2, ... for rec_points
        self.rec_points['rec_index'] = self.rec_points.groupby('src_index').cumcount()
        #sr.rec_points['rec_index'] = sr.rec_points['rec_index'].astype(int)

    def append(self, sr):
        """
        Append another SrcRec object to the current one

        :param sr: Another SrcRec object
        :type sr: SrcRec
        """
        if not isinstance(sr, SrcRec):
            raise TypeError('Input must be a SrcRec object')

        if self.src_only != sr.src_only:
            raise ValueError('Cannot append src_only and non-src_only SrcRec objects')

        # number of sources to be added
        n_src_offset = self.src_points.shape[0]

        # add column for source file tag if not included
        if 'fname' not in self.src_points.columns:
            self.src_points['fname'] = self.fnames[0]
            self.rec_points['fname'] = self.fnames[0]
        if 'fname' not in sr.src_points.columns:
            sr.src_points['fname'] = sr.fnames[0]
            sr.rec_points['fname'] = sr.fnames[0]

        # append src_points
        self.src_points = pd.concat([self.src_points, sr.src_points], ignore_index=True)
        self.src_points.index.name = 'src_index'
        self.src_points.index += 1  # start from 1

        if not self.src_only:
            # update src_index in rec_points
            sr.rec_points['src_index'] += n_src_offset
            # append rec_points
            self.rec_points = pd.concat([self.rec_points, sr.rec_points], ignore_index=True)

        # store fnames
        self.fnames.extend(sr.fnames)

    def remove_rec_by_new_src(self):
        """
        remove rec_points by new src_points
        """
        self.log.SrcReclog.info('rec_points before removing: {}'.format(self.rec_points.shape))
        self.rec_points = self.rec_points[self.rec_points['src_index'].isin(self.src_points.index)]
        self.log.SrcReclog.info('rec_points after removing: {}'.format(self.rec_points.shape))

    def remove_src_by_new_rec(self):
        self.src_points = self.src_points[self.src_points.index.isin(self.rec_points['src_index'])]

    def update_num_rec(self):
        """
        update num_rec in src_points by current rec_points
        """
        self.src_points['num_rec'] = self.rec_points.groupby('src_index').size()

    def erase_duplicate_events(self, thre_deg:float, thre_dep:float, thre_time_in_min:float):
        """
        check and count how many events are duplicated,
        under given threshold of distance, depth, and time.

        :param thre_deg: threshold of distance in degree
        :type thre_deg: float
        :param thre_dep: threshold of distance in degree
        :type thre_dep: float
        :param thre_time_in_min: hreshold of time in minutes
        :type thre_time_in_min: float
        """

        # sort event data
        self.src_points.sort_values(by=["origin_time", "evlo", "evla"], inplace=True)

        num_duplicated = 99999
        iter_count = 0

        while (num_duplicated > 0):

            # difference with row +1
            self.src_points['diff_evlo+1'] = self.src_points['evlo'].diff().abs()
            self.src_points['diff_evla+1'] = self.src_points['evla'].diff().abs()
            self.src_points['diff_evdp+1'] = self.src_points['evdp'].diff().abs()
            self.src_points['diff_time+1'] = self.src_points['origin_time'].diff().abs()
            self.src_points['diff_nrec+1'] = self.src_points['num_rec'].diff()
            # difference with row -1
            self.src_points['diff_evlo-1'] = self.src_points['evlo'].diff(periods=-1).abs()
            self.src_points['diff_evla-1'] = self.src_points['evla'].diff(periods=-1).abs()
            self.src_points['diff_evdp-1'] = self.src_points['evdp'].diff(periods=-1).abs()
            self.src_points['diff_time-1'] = self.src_points['origin_time'].diff(periods=-1).abs()
            self.src_points['diff_nrec-1'] = self.src_points['num_rec'].diff(periods=-1)

            self.src_points["duplicated+1"] = self.src_points.apply(lambda x: 1 if x['diff_evlo+1']<thre_deg and x['diff_evla+1']<thre_deg and x['diff_evdp+1']<thre_dep and x['diff_time+1']<pd.Timedelta(minutes=thre_time_in_min) else 0, axis=1)
            self.src_points["duplicated-1"] = self.src_points.apply(lambda x: 1 if x['diff_evlo-1']<thre_deg and x['diff_evla-1']<thre_deg and x['diff_evdp-1']<thre_dep and x['diff_time-1']<pd.Timedelta(minutes=thre_time_in_min) else 0, axis=1)

            # drop rows (duplicated == 1 and diff_nrec <= 0)
            self.src_points = self.src_points[~((self.src_points['duplicated+1']==1) & (self.src_points['diff_nrec+1']<0))]
            # drow upper row of (duplicated == 1 and diff_nrec > 0)
            self.src_points = self.src_points[~((self.src_points['duplicated-1']==1) & (self.src_points['diff_nrec-1']<=0))]

            # print iterate count and number of rows, number of duplicated rows
            num_duplicated = self.src_points[(self.src_points["duplicated+1"]==1) | (self.src_points["duplicated-1"]==1)].shape[0]
            self.log.SrcReclog.info("iteration: {}; num_duplicated: {}".format(iter_count, num_duplicated))

            iter_count += 1

        # erase all columns starting with diff_*
        self.src_points.drop(self.src_points.columns[self.src_points.columns.str.startswith('diff_')], axis=1, inplace=True)
        # erase all clumuns starting with duplicated
        self.src_points.drop(self.src_points.columns[self.src_points.columns.str.startswith('duplicated')], axis=1, inplace=True)

        # remove rec_points by new src_points
        self.remove_rec_by_new_src()

        # sort by src_index
        self.src_points.sort_values(by=['src_index'], inplace=True)
        self.rec_points.sort_values(by=['src_index', 'rec_index'], inplace=True)

    def select_phase(self, phase_list):
        """
        select interested phase and remove others

        :param phase_list: List of phases for travel times used for inversion
        :type phase_list: list of str
        """
        if not isinstance(phase_list, (list, str)):
            raise TypeError('phase_list should be in list or str')
        self.log.SrcReclog.info('rec_points before selecting: {}'.format(self.rec_points.shape))
        self.rec_points = self.rec_points[self.rec_points['phase'].isin(phase_list)]
        self.log.SrcReclog.info('rec_points after selecting: {}'.format(self.rec_points.shape))

        # modify num_rec in src_points
        self.src_points['num_rec'] = self.rec_points.groupby('src_index').size()

        # sort by src_index
        self.src_points.sort_values(by=['src_index'], inplace=True)
        self.rec_points.sort_values(by=['src_index', 'rec_index'], inplace=True)

    def select_box_region(self, region):
        """
        Select sources and station in a box region

        :param region: Box region defined as [lon1, lon2, lat1, lat2]
        :type region: iterable
        """
        # select source within this region.
        self.src_points = self.src_points[
            (self.src_points['evlo'] >= region[0]) &
            (self.src_points['evlo'] <= region[1]) &
            (self.src_points['evla'] >= region[2]) &
            (self.src_points['evla'] <= region[3])
        ]

        # Remove receivers whose events have been removed
        self.remove_rec_by_new_src()

        # Remove rest receivers out of region.
        self.rec_points = self.rec_points[
            (self.rec_points['stlo'] >= region[0]) &
            (self.rec_points['stlo'] <= region[1]) &
            (self.rec_points['stla'] >= region[2]) &
            (self.rec_points['stla'] <= region[3])
        ]

        # Remove empty sources
        self.src_points = self.src_points[self.src_points.index.isin(self.rec_points['src_index'])]
        self.update_num_rec()

    def select_distance(self, dist_min_max):
        """Select stations in a range of distance 

        :param dist_min_max: limit of distance, ``[dist_min, dist_max]``
        :type dist_min_max: list or tuple
        """
        print('rec_points before selecting: ', self.rec_points.shape)
        rec_group = self.rec_points.groupby('src_index')
        for idx, rec in rec_group:
            dist = DistAZ(
                self.src_points.loc[idx]['evla'],
                self.src_points.loc[idx]['evlo'],
                rec['stla'].values, rec['stlo'].values
            ).delta
            mask = np.where((dist < dist_min_max[0]) | (dist > dist_min_max[1]))[0]
            drop_idx = rec.iloc[mask].index
            self.rec_points = self.rec_points.drop(index=drop_idx)
        self.remove_src_by_new_rec()
        self.update_num_rec()
        print('rec_points after selecting: ', self.rec_points.shape)

    def select_one_event_in_each_subgrid(self, d_deg:float, d_km:float):
        """ select one event in each subgrid
        
        :param d_deg: grid size in degree
        :type d_deg: float
        :param d_km: grid size in km
        :type d_km: float
        """
   
        self.log.SrcReclog.info('src_points before selecting: {}'.format(self.src_points.shape))
        self.log.SrcReclog.info('processing... (this may take a few minutes)')

        # store index of src_points as 'src_index'
        self.src_points['src_index'] = self.src_points.index

        # add 'lat_group' and 'lon_group' to src_points by module d_deg
        self.src_points['lat_group'] = self.src_points['evla'].apply(lambda x: int(x/d_deg))
        self.src_points['lon_group'] = self.src_points['evlo'].apply(lambda x: int(x/d_deg))

        # add 'dep_group' to src_points by module d_km
        self.src_points['dep_group'] = self.src_points['evdp'].apply(lambda x: int(x/d_km))

        # sort src_points by 'lat_group' and 'lon_group' and 'dep_group'
        self.src_points = self.src_points.sort_values(by=['lat_group', 'lon_group', 'dep_group'])

        # find all events in the same lat_group and lon_group and dep_group
        # and keep only on with largest nrec
        self.src_points = self.src_points.groupby(['lat_group', 'lon_group', 'dep_group']).apply(lambda x: x.sort_values(by='num_rec', ascending=False).iloc[0])

        # drop 'lat_group' and 'lon_group' and 'dep_group'
        self.src_points = self.src_points.drop(columns=['lat_group', 'lon_group', 'dep_group'])

        # restore index from 'src_index'
        self.src_points = self.src_points.set_index('src_index')

        # sort src_points by index
        self.src_points = self.src_points.sort_index()

        self.log.SrcReclog.info('src_points after selecting: {}'.format(self.src_points.shape))

        # remove rec_points by new src_points
        self.remove_rec_by_new_src()

    def count_events_per_station(self):
        """
        count events per station
        """
        # count the number of staname
        self.rec_points['num_events'] = self.rec_points.groupby('staname').cumcount() + 1
        # reflect the total number of events for each station
        self.rec_points['num_events'] = self.rec_points.groupby('staname')['num_events'].transform('max')

    #
    # This function is comment out temprarly because it includes verified bug and not modified.
    #
    #def merge_adjacent_stations(self, d_deg:float, d_km:float):
    #    """
    #    merge adjacent stations as one station
    #    d_deg : float
    #        grid size in degree
    #    d_km : float
    #        grid size in km
    #    """

    #    # count the number of events per station
    #    self.count_events_per_station()

    #    # number of unique stations before merging
    #    print('number of unique stations before merging: ', self.rec_points['staname'].nunique())

    #    # create 'lat_group', 'lon_group' and 'dep_group' columns from 'stla', 'stlo' and 'stel'
    #    def create_groups(row, column, d):
    #        return int(row[column]/d)

    #    self.rec_points['lat_group'] = self.rec_points.apply(lambda x: create_groups(x, 'stla', d_deg), axis=1)
    #    self.rec_points['lon_group'] = self.rec_points.apply(lambda x: create_groups(x, 'stlo', d_deg), axis=1)
    #    self.rec_points['dep_group'] = self.rec_points.apply(lambda x: create_groups(x, 'stel', d_km*1000), axis=1)

    #    # sort src_points by 'lat_group' and 'lon_group' and 'dep_group'
    #    self.rec_points = self.rec_points.sort_values(by=['lat_group', 'lon_group', 'dep_group', 'num_events'], ascending=[True, True, True, False])

    #    # find all events in the same lat_group and lon_group and dep_group
    #    # and copy the 'staname' 'stlo' 'stla' 'stel' to all rows within the same group from the row where 'count' is the largest
    #    self.rec_points['staname'] = self.rec_points.groupby(['lat_group', 'lon_group', 'dep_group'])['staname'].transform(lambda x: x.iloc[0])
    #    self.rec_points['stlo'] = self.rec_points.groupby(['lat_group', 'lon_group', 'dep_group'])['stlo'].transform(lambda x: x.iloc[0])
    #    self.rec_points['stla'] = self.rec_points.groupby(['lat_group', 'lon_group', 'dep_group'])['stla'].transform(lambda x: x.iloc[0])
    #    self.rec_points['stel'] = self.rec_points.groupby(['lat_group', 'lon_group', 'dep_group'])['stel'].transform(lambda x: x.iloc[0])

    #    # drop 'lat_group' and 'lon_group' and 'dep_group'
    #    self.rec_points = self.rec_points.drop(columns=['lat_group', 'lon_group', 'dep_group'])

    #    # sort
    #    self.rec_points = self.rec_points.sort_values(by=['src_index','rec_index'])

    #    # update the num_events
    #    self.count_events_per_station()

    #    # number of unique stations after merging
    #    print('number of unique stations after merging: ', self.rec_points['staname'].nunique())

    #
    # This function is comment out temprarly because it includes verified bug and not modified.
    #
    #def merge_duplicated_station(self):
    #    """
    #    merge duplicated stations as one station
    #    duplicated stations are defined as stations with the same staname
    #    """

    #    # number of unique stations before merging
    #    print('number of unique stations before merging: ', self.rec_points['staname'].nunique())

    #    # sort rec_points by 'src_index' then 'staname'
    #    self.rec_points = self.rec_points.sort_values(by=['src_index', 'staname'])

    #    # find all duplicated stations in each src_index and drop except the first one
    #    self.rec_points = self.rec_points.drop_duplicates(subset=['src_index', 'staname'], keep='first')

    #    # sort rec_points by 'src_index' then 'rec_index'
    #    self.rec_points = self.rec_points.sort_values(by=['src_index', 'rec_index'])

    #    # update the num_events
    #    self.count_events_per_station()

    #    # number of unique stations after merging
    #    print('number of unique stations after merging: ', self.rec_points['staname'].nunique())

    def add_noise(self, range_in_sec=0.1):
        """Add random noise on travel time

        :param range_in_sec: Maximun noise in sec, defaults to 0.1
        :type range_in_sec: float, optional
        """
        noise = np.random.uniform(
            low=-range_in_sec,
            high=range_in_sec,
            size=self.rec_points.shape[0]
        )
        self.rec_points['tt'] += noise

    def write_receivers(self, fname:str):
        """
        Write receivers to a txt file
        :param fname: Path to output txt file of stations
        """
        recs = self.rec_points[['staname', 'stla', 'stlo', 'stel', 'weight']].drop_duplicates()
        recs.to_csv(fname, sep=' ', header=False, index=False)

    def write_sources(self, fname:str):
        """
        Write sources to a txt file
        :param fname: Path to output txt file of sources
        """
        srcs = self.src_points[['event_id', 'evla', 'evlo', 'evdp', 'weight']]
        srcs.to_csv(fname, sep=' ', header=False, index=False)

    @classmethod
    def from_seispy(cls, rf_path:str):
        """Read and convert source and station information from
        receiver function data calculated by Seispy

        :param rf_path: Path to receiver functions calculated by Seispy
        :type rf_path: str
        :return: New instance of class SrcRec
        :rtype: SrcRec
        """
        from .io.seispy import Seispy
        sr = cls()
        # Initial an instance of Seispy
        seispyio = Seispy(rf_path)

        # Load station info from SAC header
        seispyio._load_sta_info()

        # Read finallist.dat
        seispyio.get_rf_info()

        # Convert to SrcRec format
        sr.src_points, sr.rec_points = seispyio.to_src_rec_points()
        return sr

    # implemented in vis.py
    def plot(self, weight=False, fname=None):
        """Plot source and receivers for preview

        :param weight: Draw colors of weights, defaults to False
        :type weight: bool, optional
        :param fname: Path to output file, defaults to None
        :type fname: str, optional
        :return: _description_
        :rtype: _type_
        """
        from .vis import plot_srcrec
        return plot_srcrec(self, weight=weight, fname=fname)


if __name__ == '__main__':
    sr = SrcRec.read('src_rec_file_checker_data_test1.dat_noised_evweighted')
    sr.write()
    print(sr.rec_points)<|MERGE_RESOLUTION|>--- conflicted
+++ resolved
@@ -1,11 +1,8 @@
 import numpy as np
 import tqdm
 import pandas as pd
-<<<<<<< HEAD
+from .distaz import DistAZ
 from .setuplog import SetupLog
-=======
-from .distaz import DistAZ
->>>>>>> a9a5c5c6
 pd.options.mode.chained_assignment = None  # default='warn'
 
 class SrcRec():
@@ -242,7 +239,7 @@
         self.log.SrcReclog.info('rec_points before removing: {}'.format(self.rec_points.shape))
         self.rec_points = self.rec_points[self.rec_points['src_index'].isin(self.src_points.index)]
         self.log.SrcReclog.info('rec_points after removing: {}'.format(self.rec_points.shape))
-
+    
     def remove_src_by_new_rec(self):
         self.src_points = self.src_points[self.src_points.index.isin(self.rec_points['src_index'])]
 
